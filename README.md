--- conflicted
+++ resolved
@@ -107,20 +107,16 @@
 
 ## Python Library
 
-<<<<<<< HEAD
-=======
 ##### Installation
 
 `pip install pyontoenv`
 
 #### Usage
 
->>>>>>> ca98b321
 ```python
 from ontoenv import Config, OntoEnv
 from rdflib import Graph
 
-<<<<<<< HEAD
 # create config object
 cfg = Config(["brick"], strict=False, offline=True)
 # make the environment
@@ -141,29 +137,11 @@
 # add an ontology to a graph by IRI
 env.import_graph(brick, "https://w3id.org/rec")
 
-# get an rdflib.Dataset
-ds = env.to_rdflib()
-=======
-cfg = Config(["../brick"], strict=False, offline=True)
-
-# make environment
-env = OntoEnv(cfg)
-
-g = Graph()
-# get the transitive owl:imports closure into 'g'
-env.get_closure("https://brickschema.org/schema/1.4-rc1/Brick", g)
-
-brick = Graph()
-brick.parse("Brick.ttl", format="turtle")
-# transitively import dependencies into the 'brick' graph, using the owl:imports declarations
-env.import_dependencies(brick)
-
-# pull Brick graph out of environment
-brick = env.get_graph("https://brickschema.org/schema/1.4-rc1/Brick")
-
-# import graphs by name
-env.import_graph(brick, "https://w3id.org/rec")
->>>>>>> ca98b321
+# get an rdflib.Dataset (https://rdflib.readthedocs.io/en/stable/apidocs/rdflib.html#rdflib.Dataset)
+ds = env.to_rdflib_dataset()
+for graphname in ds.graphs():
+    graph = ds.graph(graphname)
+    print(f"Graph {graphname} has {len(graph)} triples")
 ```
 
 ## Rust Library
